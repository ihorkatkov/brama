--- conflicted
+++ resolved
@@ -284,7 +284,6 @@
 
 Brama supports different strategies for determining how long a circuit remains open:
 
-<<<<<<< HEAD
 #### Fixed Expiry (Default)
 
 The circuit remains open for a fixed amount of time before transitioning to half-open:
@@ -315,10 +314,6 @@
 
 The decorator API uses the [Decorator](https://hexdocs.pm/decorator/) library to provide a clean way to wrap functions with circuit breaking logic.
 
-=======
-The decorator API uses the [Decorator](https://hexdocs.pm/decorator/) library to provide a clean way to wrap functions with circuit breaking logic.
-
->>>>>>> ff12e6ab
 ### Usage
 
 ```elixir
@@ -361,7 +356,6 @@
 )
 def process_payment(payment) do
   PaymentAPI.process(payment)
-<<<<<<< HEAD
 end
 ```
 
@@ -384,6 +378,7 @@
 2. A failure is recorded with the exception message as reason
 3. The original exception is re-raised with preserved stacktrace
 
+Example response when circuit is open:
 ```elixir
 @decorate Brama.Decorator.circuit_breaker(opts)
 def my_function(args) do
@@ -428,27 +423,4 @@
     RefundAPI.process(refund)
   end
 end
-```
-=======
-end
-```
-
-### Service Unavailability
-
-When the circuit is open:
-1. The decorated function is not executed
-2. Returns `{:error, status}` where status contains circuit breaker state
-3. Prevents overwhelming failing services with requests
-
-Example response when circuit is open:
-```elixir
-{:error, status} # where status contains circuit breaker state information
-```
-
-### Exception Handling
-
-When an exception occurs in the decorated function:
-1. The exception is logged for debugging
-2. A failure is recorded with the exception message as reason
-3. The original exception is re-raised with preserved stacktrace
->>>>>>> ff12e6ab
+```